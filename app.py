--- conflicted
+++ resolved
@@ -57,7 +57,7 @@
         "cd /sd-webui/extensions && git clone https://github.com/Mikubill/sd-webui-controlnet.git",
         "mkdir -p /sd-webui/embeddings /sd-webui/outputs /sd-webui/models/ControlNet /sd-webui/models/Stable-diffusion",
         # Clear any existing cache and ensure clean SDXL setup
-        "rm -rf /sd-webui/cache /sd-webui/models/*/.*cache* /sd-webui/models/*/.*tmp*",
+        "rm -rf /sd-webui/cache /sd-webui/models//.*cache /sd-webui/models//.*tmp",
         # Download base SDXL model as fallback (full size model)
 
         # Ensure proper permissions for model directories
@@ -154,37 +154,11 @@
                     partial_file.unlink()
                     print(f"  Removed: {partial_file.name}")
         except Exception as e:
-<<<<<<< HEAD
             print(f"[CLEANUP] Error removing partial files from {vol_dir.name}: {e}")
-=======
-            print(f"[SYMLINK] Failed: {e}")
-            raise
-    else:
-        target = os.readlink(webui_dir)
-        print(f"[SYMLINK] Already exists → {target}")
-
-    # === Setup ControlNet models directory ===
-    controlnet_vol = Path("/models")
-    controlnet_webui = Path("/sd-webui/models")
-    
-    print(f"[CONTROLNET] Checking volume...")
-    try:
-        vol_files = list(controlnet_vol.glob("*.safetensors"))
-        if vol_files:
-            print(f"[CONTROLNET] Found {len(vol_files)} ControlNet model(s) in volume root:")
-            for f in vol_files:
-                size_gb = f.stat().st_size / (1024**3)
-                print(f"  - {f.name} ({size_gb:.2f} GB)")
-    except Exception as e:
-        print(f"[CONTROLNET] Error checking volume: {e}")
-
-    # === Check for models in volume ===
-    print(f"[MODEL] Checking volume for models...")
->>>>>>> ebed017c
     
     # Check SDXL checkpoints
     try:
-        sd_model_files = list(vol_sd_dir.glob("*.safetensors")) + list(vol_sd_dir.glob("*.ckpt"))
+        sd_model_files = list(vol_sd_dir.glob(".safetensors")) + list(vol_sd_dir.glob(".ckpt"))
         if sd_model_files:
             print(f"[MODEL] Found {len(sd_model_files)} SDXL checkpoint(s):")
             for model_file in sd_model_files:
@@ -197,7 +171,7 @@
     
     # Check ControlNet models
     try:
-        cn_model_files = list(vol_cn_dir.glob("*.safetensors")) + list(vol_cn_dir.glob("*.pth"))
+        cn_model_files = list(vol_cn_dir.glob(".safetensors")) + list(vol_cn_dir.glob(".pth"))
         if cn_model_files:
             print(f"[MODEL] Found {len(cn_model_files)} ControlNet model(s):")
             for model_file in cn_model_files:
@@ -397,7 +371,7 @@
                                         print(f"[PROXY] ✅ Response contains {num_images} image(s) in base64 format")
                                         print(f"[PROXY] First image base64 length: {len(first_image)} chars")
                                     else:
-                                        print(f"[PROXY] ⚠️ First image doesn't appear to be base64: {first_image[:100]}")
+                                        print(f"[PROXY] ⚠ First image doesn't appear to be base64: {first_image[:100]}")
                         except Exception as e:
                             print(f"[PROXY] Response is not valid JSON: {e}")
                             print(f"[PROXY] First 100 bytes: {content[:100]}")
@@ -467,58 +441,19 @@
 # Helpers
 # --------------------------------------------------------------------------- #
 @app.function(image=sd_webui_image, volumes={"/models": vol})
-def move_juggernaut():
-    """Move Juggernaut model from root to Stable-diffusion folder"""
-    import shutil
-    from pathlib import Path
-    
-    src = Path("/models/Juggernaut-XI-byRunDiffusion.safetensors")
-    dst = Path("/models/Stable-diffusion/Juggernaut-XI-byRunDiffusion.safetensors")
-    
-    if not src.exists():
-        print(f"❌ Source file not found: {src}")
-        return
-    
-    dst.parent.mkdir(parents=True, exist_ok=True)
-    print(f"📦 Moving {src.name} to Stable-diffusion folder...")
-    shutil.move(str(src), str(dst))
-    print(f"✅ Moved to {dst}")
-
-@app.function(image=sd_webui_image, volumes={"/models": vol})
-def move_canny():
-    """Move Canny model from root to ControlNet folder"""
-    import shutil
-    from pathlib import Path
-    
-    src = Path("/models/canny.safetensors")
-    dst = Path("/models/ControlNet/canny.safetensors")
-    
-    if not src.exists():
-        print(f"❌ Source file not found: {src}")
-        return
-    
-    dst.parent.mkdir(parents=True, exist_ok=True)
-    print(f"📦 Moving {src.name} to ControlNet folder...")
-    shutil.move(str(src), str(dst))
-    print(f"✅ Moved to {dst}")
-
-@app.function(image=sd_webui_image, volumes={"/models": vol})
-def move_depth():
-    """Move Depth model from root to ControlNet folder"""
-    import shutil
-    from pathlib import Path
-    
-    src = Path("/models/depth.safetensors")
-    dst = Path("/models/ControlNet/depth.safetensors")
-    
-    if not src.exists():
-        print(f"❌ Source file not found: {src}")
-        return
-    
-    dst.parent.mkdir(parents=True, exist_ok=True)
-    print(f"📦 Moving {src.name} to ControlNet folder...")
-    shutil.move(str(src), str(dst))
-    print(f"✅ Moved to {dst}")
+def upload_model(local_path: str, model_type: str = "stable-diffusion"):
+    mapping = {
+        "stable-diffusion": "/Stable-diffusion",
+        "controlnet": "/ControlNet",
+        "lora": "/Lora",
+        "vae": "/VAE",
+    }
+    if model_type not in mapping:
+        raise ValueError(f"Invalid type: {list(mapping)}")
+    remote = f"{mapping[model_type]}/{Path(local_path).name}"
+    vol.put_file(remote, local_path)
+    vol.commit()
+    print(f"Uploaded {local_path} → {remote}")
 
 @app.function(image=sd_webui_image, volumes={"/models": vol})
 def list_models():
